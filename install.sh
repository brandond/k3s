--- conflicted
+++ resolved
@@ -262,13 +262,8 @@
 
 # --- fatal if no curl ---
 verify_curl() {
-<<<<<<< HEAD
-    if [ -z `which curl || true` ]; then
+    if [ -z $(which curl || true) ]; then
         fatal 'Can not find curl for downloading files'
-=======
-    if [ -z $(which curl || true) ]; then
-        fatal "Can not find curl for downloading files"
->>>>>>> b20f23ce
     fi
 }
 
@@ -292,13 +287,8 @@
     if [ -n "${INSTALL_K3S_VERSION}" ]; then
         VERSION_K3S=${INSTALL_K3S_VERSION}
     else
-<<<<<<< HEAD
         info 'Finding latest release'
-        VERSION_K3S=`curl -w '%{url_effective}' -I -L -s -S ${GITHUB_URL}/latest -o /dev/null | sed -e 's|.*/||'`
-=======
-        info "Finding latest release"
         VERSION_K3S=$(curl -w "%{url_effective}" -I -L -s -S ${GITHUB_URL}/latest -o /dev/null | sed -e 's|.*/||')
->>>>>>> b20f23ce
     fi
     info "Using ${VERSION_K3S} as release"
 }
@@ -307,13 +297,8 @@
 download_hash() {
     HASH_URL=${GITHUB_URL}/download/${VERSION_K3S}/sha256sum-${ARCH}.txt
     info "Downloading hash ${HASH_URL}"
-<<<<<<< HEAD
     curl -o ${TMP_HASH} -sfL ${HASH_URL} || fatal 'Hash download failed'
-    HASH_EXPECTED=`grep " k3s${SUFFIX}$" ${TMP_HASH} | awk '{print $1}'`
-=======
-    curl -o ${TMP_HASH} -sfL ${HASH_URL} || fatal "Hash download failed"
     HASH_EXPECTED=$(grep " k3s${SUFFIX}$" ${TMP_HASH} | awk '{print $1}')
->>>>>>> b20f23ce
 }
 
 # --- check hash against installed version ---
@@ -336,13 +321,8 @@
 
 # --- verify downloaded binary hash ---
 verify_binary() {
-<<<<<<< HEAD
     info 'Verifying binary download'
-    HASH_BIN=`sha256sum ${TMP_BIN} | awk '{print $1}'`
-=======
-    info "Verifying binary download"
     HASH_BIN=$(sha256sum ${TMP_BIN} | awk '{print $1}')
->>>>>>> b20f23ce
     if [ "${HASH_EXPECTED}" != "${HASH_BIN}" ]; then
         fatal "Download sha256 does not match ${HASH_EXPECTED}, got ${HASH_BIN}"
     fi
@@ -356,22 +336,15 @@
     $SUDO mv -f ${TMP_BIN} ${BIN_DIR}/k3s
 
     if command -v getenforce > /dev/null 2>&1; then
-<<<<<<< HEAD
-        if [ Disabled != `getenforce` ]; then
-            info 'SeLinux is enabled, setting permissions'
-            if ! $SUDO semanage fcontext -l | grep "${BIN_DIR}/k3s" > /dev/null 2>&1; then
-                $SUDO semanage fcontext -a -t bin_t "${BIN_DIR}/k3s"
-=======
         if [ "Disabled" != $(getenforce) ]; then
             if command -v semanage > /dev/null 2>&1; then
-                info "SELinux is enabled, setting permissions"
+                info 'SeLinux is enabled, setting permissions'
                 if ! $SUDO semanage fcontext -l | grep "${BIN_DIR}/k3s" > /dev/null 2>&1; then
                     $SUDO semanage fcontext -a -t bin_t "${BIN_DIR}/k3s"
                 fi
                 $SUDO restorecon -v ${BIN_DIR}/k3s > /dev/null
             else
                 error 'SELinux is enabled but semanage is not found'
->>>>>>> b20f23ce
             fi
         fi
     fi
