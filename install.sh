--- conflicted
+++ resolved
@@ -298,23 +298,15 @@
     HASH_URL=${GITHUB_URL}/download/${VERSION_K3S}/sha256sum-${ARCH}.txt
     info "Downloading hash ${HASH_URL}"
     curl -o ${TMP_HASH} -sfL ${HASH_URL} || fatal "Hash download failed"
-<<<<<<< HEAD
-    HASH_EXPECTED=`grep " k3s${SUFFIX}$" ${TMP_HASH}`
+    HASH_EXPECTED=$(grep " k3s${SUFFIX}$" ${TMP_HASH})
     HASH_EXPECTED=${HASH_EXPECTED%%[[:blank:]]*}
-=======
-    HASH_EXPECTED=$(grep " k3s${SUFFIX}$" ${TMP_HASH} | awk '{print $1}')
->>>>>>> b20f23ce
 }
 
 # --- check hash against installed version ---
 installed_hash_matches() {
     if [ -x ${BIN_DIR}/k3s ]; then
-<<<<<<< HEAD
-        HASH_INSTALLED=`sha256sum ${BIN_DIR}/k3s`
+        HASH_INSTALLED=$(sha256sum ${BIN_DIR}/k3s)
         HASH_INSTALLED=${HASH_INSTALLED%%[[:blank:]]*}
-=======
-        HASH_INSTALLED=$(sha256sum ${BIN_DIR}/k3s | awk '{print $1}')
->>>>>>> b20f23ce
         if [ "${HASH_EXPECTED}" = "${HASH_INSTALLED}" ]; then
             return
         fi
@@ -332,12 +324,8 @@
 # --- verify downloaded binary hash ---
 verify_binary() {
     info "Verifying binary download"
-<<<<<<< HEAD
-    HASH_BIN=`sha256sum ${TMP_BIN}`
+    HASH_BIN=$(sha256sum ${TMP_BIN})
     HASH_BIN=${HASH_BIN%%[[:blank:]]*}
-=======
-    HASH_BIN=$(sha256sum ${TMP_BIN} | awk '{print $1}')
->>>>>>> b20f23ce
     if [ "${HASH_EXPECTED}" != "${HASH_BIN}" ]; then
         fatal "Download sha256 does not match ${HASH_EXPECTED}, got ${HASH_BIN}"
     fi
@@ -449,15 +437,11 @@
 killtree $(lsof | sed -e 's/^[^0-9]*//g; s/  */\t/g' | grep -w 'k3s/data/[^/]*/bin/containerd-shim' | cut -f1 | sort -n -u)
 
 do_unmount() {
-<<<<<<< HEAD
     MOUNTS=
     while read ignore mount ignore; do
         MOUNTS="$mount\n$MOUNTS"
     done </proc/self/mounts
     MOUNTS=$(printf $MOUNTS | sort -r -)
-=======
-    MOUNTS=$(cat /proc/self/mounts | awk '{print $2}' | grep "^$1" | sort -r)
->>>>>>> b20f23ce
     if [ -n "${MOUNTS}" ]; then
         umount ${MOUNTS}
     fi
